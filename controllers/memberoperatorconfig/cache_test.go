--- conflicted
+++ resolved
@@ -14,11 +14,7 @@
 
 	corev1 "k8s.io/api/core/v1"
 	apierrors "k8s.io/apimachinery/pkg/api/errors"
-<<<<<<< HEAD
 	metav1 "k8s.io/apimachinery/pkg/apis/meta/v1"
-	"k8s.io/apimachinery/pkg/runtime"
-=======
->>>>>>> d2ac25d7
 	"k8s.io/apimachinery/pkg/runtime/schema"
 	"sigs.k8s.io/controller-runtime/pkg/client"
 )
@@ -175,7 +171,7 @@
 		initconfig := NewMemberOperatorConfigWithReset(t, testconfig.MemberStatus().RefreshPeriod("1s"))
 		// given
 		cl := NewFakeClient(t, initconfig)
-		cl.MockGet = func(ctx context.Context, key client.ObjectKey, obj runtime.Object) error {
+		cl.MockGet = func(ctx context.Context, key client.ObjectKey, obj client.Object) error {
 			return fmt.Errorf("get error")
 		}
 
@@ -190,7 +186,7 @@
 		initconfig := NewMemberOperatorConfigWithReset(t, testconfig.MemberStatus().RefreshPeriod("1s"))
 		// given
 		cl := NewFakeClient(t, initconfig)
-		cl.MockList = func(ctx context.Context, list runtime.Object, opts ...client.ListOption) error {
+		cl.MockList = func(ctx context.Context, list client.ObjectList, opts ...client.ListOption) error {
 			return fmt.Errorf("list error")
 		}
 
@@ -307,7 +303,7 @@
 	t.Run("list secrets error", func(t *testing.T) {
 		// given
 		cl := NewFakeClient(t)
-		cl.MockList = func(ctx context.Context, list runtime.Object, opts ...client.ListOption) error {
+		cl.MockList = func(ctx context.Context, list client.ObjectList, opts ...client.ListOption) error {
 			return fmt.Errorf("list error")
 		}
 
