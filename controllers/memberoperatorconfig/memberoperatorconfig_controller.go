--- conflicted
+++ resolved
@@ -51,8 +51,7 @@
 	reqLogger := log.FromContext(ctx)
 	reqLogger.Info("Reconciling MemberOperatorConfig")
 
-<<<<<<< HEAD
-	crtConfig, err := loadLatest(r.Client, request.Namespace)
+	crtConfig, err := loadLatest(r.Client)
 	if err != nil {
 		return reconcile.Result{}, err
 	}
@@ -106,7 +105,4 @@
 		logger.Info("Skipping deployment of users' pods webhook")
 	}
 	return nil
-=======
-	return reconcile.Result{}, loadLatest(r.Client)
->>>>>>> 32151a40
 }