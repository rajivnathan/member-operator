package memberoperatorconfig

import (
	"github.com/go-logr/logr"
	"sigs.k8s.io/controller-runtime/pkg/builder"
	"sigs.k8s.io/controller-runtime/pkg/log"

	toolchainv1alpha1 "github.com/codeready-toolchain/api/api/v1alpha1"

<<<<<<< HEAD
	corev1 "k8s.io/api/core/v1"
=======
	"k8s.io/apimachinery/pkg/api/errors"
	ctrl "sigs.k8s.io/controller-runtime"
>>>>>>> d2ac25d7
	"sigs.k8s.io/controller-runtime/pkg/client"
	"sigs.k8s.io/controller-runtime/pkg/manager"
	"sigs.k8s.io/controller-runtime/pkg/predicate"
	"sigs.k8s.io/controller-runtime/pkg/reconcile"
)

<<<<<<< HEAD
// add adds a new Controller to mgr with r as the reconcile.Reconciler
func add(mgr manager.Manager, r reconcile.Reconciler) error {
	// Create a new controller
	c, err := controller.New("memberoperatorconfig-controller", mgr, controller.Options{Reconciler: r})
	if err != nil {
		return err
	}

	// Watch for changes to primary resource MemberOperatorConfig
	if err = c.Watch(
		&source.Kind{Type: &toolchainv1alpha1.MemberOperatorConfig{}},
		&handler.EnqueueRequestForObject{},
		&predicate.GenerationChangedPredicate{},
	); err != nil {
		return err
	}

	// Watch for changes to secrets that should trigger an update of the config cache
	// +kubebuilder:rbac:groups="",resources=secrets,verbs=get;watch;list
	return c.Watch(
		&source.Kind{Type: &corev1.Secret{}},
		&handler.EnqueueRequestsFromMapFunc{
			ToRequests: SecretToMemberOperatorConfigMapper{},
		},
		&predicate.GenerationChangedPredicate{},
	)
}

=======
>>>>>>> d2ac25d7
// SetupWithManager sets up the controller with the Manager.
func (r *Reconciler) SetupWithManager(mgr manager.Manager) error {
	return ctrl.NewControllerManagedBy(mgr).
		For(&toolchainv1alpha1.MemberOperatorConfig{}, builder.WithPredicates(predicate.GenerationChangedPredicate{})).
		Complete(r)
}

// Reconciler reconciles a MemberOperatorConfig object
type Reconciler struct {
	Client client.Client
	Log    logr.Logger
}

//+kubebuilder:rbac:groups=toolchain.dev.openshift.com,resources=memberoperatorconfigs,verbs=get;list;watch;create;update;patch;delete
//+kubebuilder:rbac:groups=toolchain.dev.openshift.com,resources=memberoperatorconfigs/status,verbs=get;update;patch
//+kubebuilder:rbac:groups=toolchain.dev.openshift.com,resources=memberoperatorconfigs/finalizers,verbs=update

// Reconcile reads that state of the cluster for a MemberOperatorConfig object and makes changes based on the state read
// and what is in the MemberOperatorConfig.Spec
// Note:
// The Controller will requeue the Request to be processed again if the returned error is non-nil or
// Result.Requeue is true, otherwise upon completion it will remove the work from the queue.
func (r *Reconciler) Reconcile(ctx context.Context, request ctrl.Request) (ctrl.Result, error) {
	reqLogger := log.FromContext(ctx)
	reqLogger.Info("Reconciling MemberOperatorConfig")

	return reconcile.Result{}, loadLatest(r.Client, request.Namespace)
}<|MERGE_RESOLUTION|>--- conflicted
+++ resolved
@@ -1,55 +1,21 @@
 package memberoperatorconfig
 
 import (
+	"context"
+
 	"github.com/go-logr/logr"
 	"sigs.k8s.io/controller-runtime/pkg/builder"
 	"sigs.k8s.io/controller-runtime/pkg/log"
 
 	toolchainv1alpha1 "github.com/codeready-toolchain/api/api/v1alpha1"
 
-<<<<<<< HEAD
-	corev1 "k8s.io/api/core/v1"
-=======
-	"k8s.io/apimachinery/pkg/api/errors"
 	ctrl "sigs.k8s.io/controller-runtime"
->>>>>>> d2ac25d7
 	"sigs.k8s.io/controller-runtime/pkg/client"
 	"sigs.k8s.io/controller-runtime/pkg/manager"
 	"sigs.k8s.io/controller-runtime/pkg/predicate"
 	"sigs.k8s.io/controller-runtime/pkg/reconcile"
 )
 
-<<<<<<< HEAD
-// add adds a new Controller to mgr with r as the reconcile.Reconciler
-func add(mgr manager.Manager, r reconcile.Reconciler) error {
-	// Create a new controller
-	c, err := controller.New("memberoperatorconfig-controller", mgr, controller.Options{Reconciler: r})
-	if err != nil {
-		return err
-	}
-
-	// Watch for changes to primary resource MemberOperatorConfig
-	if err = c.Watch(
-		&source.Kind{Type: &toolchainv1alpha1.MemberOperatorConfig{}},
-		&handler.EnqueueRequestForObject{},
-		&predicate.GenerationChangedPredicate{},
-	); err != nil {
-		return err
-	}
-
-	// Watch for changes to secrets that should trigger an update of the config cache
-	// +kubebuilder:rbac:groups="",resources=secrets,verbs=get;watch;list
-	return c.Watch(
-		&source.Kind{Type: &corev1.Secret{}},
-		&handler.EnqueueRequestsFromMapFunc{
-			ToRequests: SecretToMemberOperatorConfigMapper{},
-		},
-		&predicate.GenerationChangedPredicate{},
-	)
-}
-
-=======
->>>>>>> d2ac25d7
 // SetupWithManager sets up the controller with the Manager.
 func (r *Reconciler) SetupWithManager(mgr manager.Manager) error {
 	return ctrl.NewControllerManagedBy(mgr).
